--- conflicted
+++ resolved
@@ -54,54 +54,15 @@
   readonly outdir?: string;
 
   /**
-<<<<<<< HEAD
-   * Options for configuring projen's tasks system.
-   * @default - default options
-   */
-  readonly tasksOptions?: TasksOptions;
-
-  /**
-   * Add a Gitpod development environment
-   *
-   * @default false
-   */
-  readonly gitpod?: boolean;
-
-  /**
-   * Add a VSCode development environment (used for GitHub Codespaces)
-   *
-   * @default false
-   */
-  readonly devContainer?: boolean;
-
-  /**
-   * Add a `clobber` task which resets the repo to origin.
-   * @default true
-   */
-  readonly clobber?: boolean;
-
-  /**
-   * The README setup.
-   *
-   * @default - { filename: 'README.md', contents: '# replace this' }
-   * @example "{ filename: 'readme.md', contents: '# title' }"
-   */
-  readonly readme?: SampleReadmeProps;
-
-  /**
-   * Which type of project this is (library/app).
-   * @default ProjectType.UNKNOWN
-   * @featured
-   */
-  readonly projectType?: ProjectType;
-
-  /**
-=======
->>>>>>> cc29bb2a
    * Configure logging options such as verbosity.
    * @default {}
    */
   readonly logging?: LoggerOptions;
+
+  /**
+   * Options for projen's task engine.
+   */
+  readonly tasksOptions?: TasksOptions;
 
   /**
    * Generate (once) .projenrc.json (in JSON). Set to `false` in order to disable
